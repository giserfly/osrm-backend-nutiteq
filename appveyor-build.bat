--- conflicted
+++ resolved
@@ -26,16 +26,8 @@
 IF %ERRORLEVEL% NEQ 0 GOTO ERROR
 
 ECHO downloading %DEPSPKG%
-<<<<<<< HEAD
-rem owershell Invoke-WebRequest https://mapbox.s3.amazonaws.com/windows-builds/windows-deps/$env:DEPSPKG -OutFile c:\projects\nutiteq\osrm-backend-nutiteq\$env:DEPSPKG
-rem IF %ERRORLEVEL% NEQ 0 GOTO ERROR
-
-rem 7z -y x %DEPSPKG% | %windir%\system32\FIND "ing archive"
-rem IF %ERRORLEVEL% NEQ 0 GOTO ERROR
-=======
 powershell Invoke-WebRequest https://mapbox.s3.amazonaws.com/windows-builds/windows-build-deps/$env:DEPSPKG -OutFile $env:PROJECT_DIR\$env:DEPSPKG
 IF %ERRORLEVEL% NEQ 0 GOTO ERROR
->>>>>>> a2e114e8
 
 :SKIPDL
 
@@ -52,11 +44,7 @@
 cd build
 IF %ERRORLEVEL% NEQ 0 GOTO ERROR
 
-<<<<<<< HEAD
-SET OSRMDEPSDIR=c:\projects\nutiteq\osrm-backend-nutiteq\osrm-deps
-=======
 SET OSRMDEPSDIR=%PROJECT_DIR%\osrm-deps
->>>>>>> a2e114e8
 set PREFIX=%OSRMDEPSDIR%/libs
 set BOOST_ROOT=%OSRMDEPSDIR%/boost
 set TBB_INSTALL_DIR=%OSRMDEPSDIR%/tbb
@@ -66,12 +54,7 @@
 cmake .. ^
 -G "Visual Studio 14 2015 Win64" ^
 -DBOOST_ROOT=%BOOST_ROOT% ^
-<<<<<<< HEAD
--DBOOST_INCLUDEDIR=c:\projects\nutiteq\osrm-backend-nutiteq\osrm-deps\boost\include\boost-1_57 ^
--DBoost_ADDITIONAL_VERSIONS=1.57 ^
-=======
 -DBoost_ADDITIONAL_VERSIONS=1.58 ^
->>>>>>> a2e114e8
 -DBoost_USE_MULTITHREADED=ON ^
 -DBoost_USE_STATIC_LIBS=ON ^
 -DCMAKE_BUILD_TYPE=%CONFIGURATION% ^
@@ -93,19 +76,10 @@
 /flp2:logfile=build_warnings.txt;warningsonly
 IF %ERRORLEVEL% NEQ 0 GOTO ERROR
 
-<<<<<<< HEAD
-ECHO ========= TODO^: CREATE PACKAGES ==========
-
-CD c:\projects\nutiteq\osrm-backend-nutiteq\build\%Configuration%
-IF %ERRORLEVEL% NEQ 0 GOTO ERROR
-
-SET PATH=c:\projects\nutiteq\osrm-backend-nutiteq\osrm-deps\libs\bin;%PATH%
-=======
 CD %PROJECT_DIR%\build
 IF %ERRORLEVEL% NEQ 0 GOTO ERROR
 
 SET PATH=%PROJECT_DIR%\osrm-deps\libs\bin;%PATH%
->>>>>>> a2e114e8
 
 ECHO running datastructure-tests.exe ...
 %Configuration%\datastructure-tests.exe
@@ -143,39 +117,6 @@
 SET EL=%ERRORLEVEL%
 
 :DONE
-<<<<<<< HEAD
-ECHO ============= DONE ===============
-CD c:\projects\nutiteq\osrm-backend-nutiteq
-EXIT /b %EL%
-
-
-
-
-  - cd c:\projects\nutiteq\osrm-backend-nutiteq
-  - mkdir build
-  - cd build
-  - echo Running cmake...
-  - call "%VS120COMNTOOLS%\..\..\VC\vcvarsall.bat" x86_amd64
-  - SET PATH=C:\Program Files (x86)\MSBuild\12.0\bin\;%PATH%
-  - SET P=c:\projects\nutiteq\osrm-backend-nutiteq
-  - set TBB_INSTALL_DIR=%P%/tbb
-  - set TBB_ARCH_PLATFORM=intel64/vc12
-  - cmake .. -G "Visual Studio 14 Win64" -DCMAKE_BUILD_TYPE=%Configuration% -DCMAKE_INSTALL_PREFIX=%P%/libs -DBOOST_ROOT=%P%/boost_min -DBoost_ADDITIONAL_VERSIONS=1.57 -DBoost_USE_STATIC_LIBS=ON
-  - SET PLATFORM_TOOLSET=v140
-  - SET TOOLS_VERSION=14.0
-  - msbuild /p:Platform=x64 /clp:Verbosity=minimal /toolsversion:%TOOLS_VERSION% /p:PlatformToolset=%PLATFORM_TOOLSET% /nologo OSRM.sln
-  - msbuild /p:Platform=x64 /clp:Verbosity=minimal /toolsversion:%TOOLS_VERSION% /p:PlatformToolset=%PLATFORM_TOOLSET% /nologo tests.vcxproj
-  - cd %Configuration%
-  - if "%APPVEYOR_REPO_BRANCH%"=="develop" (7z a %P%/osrm_%Configuration%.zip *.exe *.pdb %P%/libs/bin/*.dll -tzip)
-  - cd ..\..\profiles
-  - echo disk=c:\temp\stxxl,10000,wincall > .stxxl.txt
-  - if "%APPVEYOR_REPO_BRANCH%"=="develop" (7z a %P%/osrm_%Configuration%.zip * -tzip)
-  - set PATH=%PATH%;c:\projects\nutiteq\osrm-backend-nutiteq/libs/bin
-  - cd c:\projects\nutiteq\osrm-backend-nutiteq/build/%Configuration%
-  - datastructure-tests.exe
-  - algorithm-tests.exe
-=======
 ECHO ~~~~~~~~~~~~~~~~~~~~~~ DONE %~f0 ~~~~~~~~~~~~~~~~~~~~~~~~~~~~
 
-EXIT /b %EL%
->>>>>>> a2e114e8
+EXIT /b %EL%