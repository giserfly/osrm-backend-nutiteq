/*

Copyright (c) 2015, Project OSRM contributors
All rights reserved.

Redistribution and use in source and binary forms, with or without modification,
are permitted provided that the following conditions are met:

Redistributions of source code must retain the above copyright notice, this list
of conditions and the following disclaimer.
Redistributions in binary form must reproduce the above copyright notice, this
list of conditions and the following disclaimer in the documentation and/or
other materials provided with the distribution.

THIS SOFTWARE IS PROVIDED BY THE COPYRIGHT HOLDERS AND CONTRIBUTORS "AS IS" AND
ANY EXPRESS OR IMPLIED WARRANTIES, INCLUDING, BUT NOT LIMITED TO, THE IMPLIED
WARRANTIES OF MERCHANTABILITY AND FITNESS FOR A PARTICULAR PURPOSE ARE
DISCLAIMED. IN NO EVENT SHALL THE COPYRIGHT HOLDER OR CONTRIBUTORS BE LIABLE FOR
ANY DIRECT, INDIRECT, INCIDENTAL, SPECIAL, EXEMPLARY, OR CONSEQUENTIAL DAMAGES
(INCLUDING, BUT NOT LIMITED TO, PROCUREMENT OF SUBSTITUTE GOODS OR SERVICES;
LOSS OF USE, DATA, OR PROFITS; OR BUSINESS INTERRUPTION) HOWEVER CAUSED AND ON
ANY THEORY OF LIABILITY, WHETHER IN CONTRACT, STRICT LIABILITY, OR TORT
(INCLUDING NEGLIGENCE OR OTHERWISE) ARISING IN ANY WAY OUT OF THE USE OF THIS
SOFTWARE, EVEN IF ADVISED OF THE POSSIBILITY OF SUCH DAMAGE.

*/

#ifndef CONTRACTOR_OPTIONS_HPP
#define CONTRACTOR_OPTIONS_HPP

#include <boost/filesystem/path.hpp>

#include <string>

enum class return_code : unsigned
{
    ok,
    fail,
    exit
};

struct ContractorConfig
{
    ContractorConfig() noexcept : requested_num_threads(0) {}

    boost::filesystem::path config_file_path;
    boost::filesystem::path osrm_input_path;
    boost::filesystem::path profile_path;

    std::string graph_output_path;
<<<<<<< HEAD
    std::string rtree_nodes_output_path;
    std::string rtree_leafs_output_path;
    std::string names_path;
=======
    std::string edge_based_graph_filename;
>>>>>>> efa3a0ab

    unsigned requested_num_threads;

    //A percentage of vertices that will be contracted for the hierarchy.
    //Offers a trade-off between preprocessing and query time.
    //The remaining vertices form the core of the hierarchy 
    //(e.g. 0.8 contracts 80 percent of the hierarchy, leaving a core of 20%)
    double core_factor;
};

struct ContractorOptions
{
    static return_code ParseArguments(int argc, char *argv[], ContractorConfig &extractor_config);

    static void GenerateOutputFilesNames(ContractorConfig &extractor_config);
};

#endif // EXTRACTOR_OPTIONS_HPP<|MERGE_RESOLUTION|>--- conflicted
+++ resolved
@@ -48,13 +48,7 @@
     boost::filesystem::path profile_path;
 
     std::string graph_output_path;
-<<<<<<< HEAD
-    std::string rtree_nodes_output_path;
-    std::string rtree_leafs_output_path;
-    std::string names_path;
-=======
     std::string edge_based_graph_filename;
->>>>>>> efa3a0ab
 
     unsigned requested_num_threads;
 
