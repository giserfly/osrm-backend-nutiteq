/*

Copyright (c) 2015, Project OSRM contributors
All rights reserved.

Redistribution and use in source and binary forms, with or without modification,
are permitted provided that the following conditions are met:

Redistributions of source code must retain the above copyright notice, this list
of conditions and the following disclaimer.
Redistributions in binary form must reproduce the above copyright notice, this
list of conditions and the following disclaimer in the documentation and/or
other materials provided with the distribution.

THIS SOFTWARE IS PROVIDED BY THE COPYRIGHT HOLDERS AND CONTRIBUTORS "AS IS" AND
ANY EXPRESS OR IMPLIED WARRANTIES, INCLUDING, BUT NOT LIMITED TO, THE IMPLIED
WARRANTIES OF MERCHANTABILITY AND FITNESS FOR A PARTICULAR PURPOSE ARE
DISCLAIMED. IN NO EVENT SHALL THE COPYRIGHT HOLDER OR CONTRIBUTORS BE LIABLE FOR
ANY DIRECT, INDIRECT, INCIDENTAL, SPECIAL, EXEMPLARY, OR CONSEQUENTIAL DAMAGES
(INCLUDING, BUT NOT LIMITED TO, PROCUREMENT OF SUBSTITUTE GOODS OR SERVICES;
LOSS OF USE, DATA, OR PROFITS; OR BUSINESS INTERRUPTION) HOWEVER CAUSED AND ON
ANY THEORY OF LIABILITY, WHETHER IN CONTRACT, STRICT LIABILITY, OR TORT
(INCLUDING NEGLIGENCE OR OTHERWISE) ARISING IN ANY WAY OUT OF THE USE OF THIS
SOFTWARE, EVEN IF ADVISED OF THE POSSIBILITY OF SUCH DAMAGE.

*/

#ifndef CONTRACTOR_OPTIONS_HPP
#define CONTRACTOR_OPTIONS_HPP

#include <boost/filesystem/path.hpp>

#include <string>

enum class return_code : unsigned
{
    ok,
    fail,
    exit
};

struct ContractorConfig
{
    ContractorConfig() noexcept : requested_num_threads(0) {}

    boost::filesystem::path config_file_path;
    boost::filesystem::path osrm_input_path;
    boost::filesystem::path profile_path;

<<<<<<< HEAD
=======
    std::string node_output_path;
    std::string core_output_path;
    std::string edge_output_path;
    std::string geometry_output_path;
>>>>>>> 0a53dccd
    std::string graph_output_path;
    std::string edge_based_graph_filename;
    std::string speed_lookup_filename;

    unsigned requested_num_threads;

    //A percentage of vertices that will be contracted for the hierarchy.
    //Offers a trade-off between preprocessing and query time.
    //The remaining vertices form the core of the hierarchy 
    //(e.g. 0.8 contracts 80 percent of the hierarchy, leaving a core of 20%)
    double core_factor;
};

struct ContractorOptions
{
    static return_code ParseArguments(int argc, char *argv[], ContractorConfig &extractor_config);

    static void GenerateOutputFilesNames(ContractorConfig &extractor_config);
};

#endif // EXTRACTOR_OPTIONS_HPP<|MERGE_RESOLUTION|>--- conflicted
+++ resolved
@@ -47,13 +47,7 @@
     boost::filesystem::path osrm_input_path;
     boost::filesystem::path profile_path;
 
-<<<<<<< HEAD
-=======
-    std::string node_output_path;
     std::string core_output_path;
-    std::string edge_output_path;
-    std::string geometry_output_path;
->>>>>>> 0a53dccd
     std::string graph_output_path;
     std::string edge_based_graph_filename;
     std::string speed_lookup_filename;
