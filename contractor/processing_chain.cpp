--- conflicted
+++ resolved
@@ -28,19 +28,7 @@
 #include "processing_chain.hpp"
 
 #include "contractor.hpp"
-<<<<<<< HEAD
-#include "../algorithms/graph_compressor.hpp"
-#include "../algorithms/tarjan_scc.hpp"
-#include "../algorithms/crc32_processor.hpp"
-#include "../data_structures/compressed_edge_container.hpp"
 #include "../data_structures/deallocating_vector.hpp"
-#include "../data_structures/static_rtree.hpp"
-#include "../data_structures/restriction_map.hpp"
-#include "../data_structures/range_table.hpp"
-
-=======
-#include "../data_structures/deallocating_vector.hpp"
->>>>>>> efa3a0ab
 
 #include "../util/git_sha.hpp"
 #include "../util/graph_loader.hpp"
@@ -79,64 +67,16 @@
 
     TIMER_START(preparing);
 
-<<<<<<< HEAD
-    // Create a new lua state
-
-    SimpleLogger().Write() << "Generating edge-expanded graph representation";
-
-    lua_State *lua_state = luaL_newstate();
-    luabind::open(lua_state);
-
-    SpeedProfileProperties speed_profile;
-
-    SetupScriptingEnvironment(lua_state, speed_profile);
-
-    TIMER_START(expansion);
-=======
     // Load the edge-expanded graph from disk
-    //
->>>>>>> efa3a0ab
-
     unsigned edges_crc32;
     DeallocatingVector<EdgeBasedEdge> edge_based_edge_list;
-<<<<<<< HEAD
-    auto internal_to_external_node_map = osrm::make_unique<std::vector<QueryNode>>();
-    auto graph_size =
-        BuildEdgeExpandedGraph(*internal_to_external_node_map,
-                               *node_based_edge_list, edge_based_edge_list, lua_state, speed_profile);
-
-    auto number_of_node_based_nodes = graph_size.first;
-    auto max_edge_id = graph_size.second;
-
-    TIMER_STOP(expansion);
-
-    SimpleLogger().Write() << "building r-tree ...";
-    TIMER_START(rtree);
-
-    FindComponents(max_edge_id, edge_based_edge_list, *node_based_edge_list);
-
-    BuildRTree(*node_based_edge_list, *internal_to_external_node_map);
-
-    TIMER_STOP(rtree);
-
-    SimpleLogger().Write() << "writing node map ...";
-    WriteNodeMapping(std::move(internal_to_external_node_map));
-
-
-    // This is where we make updates to the edge weights for traffic data,
-    // right before we contract the graph.
-    SimpleLogger().Write() << "Updating edges with traffic data ...";
+    size_t max_edge_id = LoadEdgeExpandedGraph(config.edge_based_graph_filename, edges_crc32, edge_based_edge_list);
 
     TIMER_START(traffic);
-    UpdateEdgesWithTrafficData(edge_based_edge_list, lua_state, speed_profile);
+    //UpdateEdgesWithTrafficData(edge_based_edge_list, lua_state, speed_profile);
     TIMER_STOP(traffic);
     SimpleLogger().Write() << "Traffic lookups " << TIMER_SEC(traffic) << " sec";
 
-    lua_close(lua_state);
-
-=======
-    size_t max_edge_id = LoadEdgeExpandedGraph(config.edge_based_graph_filename, edges_crc32, edge_based_edge_list);
->>>>>>> efa3a0ab
     // Contracting the edge-expanded graph
 
     TIMER_START(contraction);
@@ -169,77 +109,6 @@
     return 0;
 }
 
-<<<<<<< HEAD
-void Prepare::FindComponents(unsigned max_edge_id, const DeallocatingVector<EdgeBasedEdge>& input_edge_list,
-                             std::vector<EdgeBasedNode>& input_nodes) const
-{
-    struct UncontractedEdgeData { };
-    struct InputEdge {
-        unsigned source;
-        unsigned target;
-        UncontractedEdgeData data;
-
-        bool operator<(const InputEdge& rhs) const
-        {
-            return source < rhs.source || (source == rhs.source && target < rhs.target);
-        }
-
-        bool operator==(const InputEdge& rhs) const
-        {
-             return source == rhs.source && target == rhs.target;
-        }
-    };
-    using UncontractedGraph = StaticGraph<UncontractedEdgeData>;
-    std::vector<InputEdge> edges;
-    edges.reserve(input_edge_list.size() * 2);
-
-    for (const auto& edge : input_edge_list)
-    {
-        BOOST_ASSERT_MSG(static_cast<unsigned int>(std::max(edge.weight, 1)) > 0,
-                         "edge distance < 1");
-        if (edge.forward)
-        {
-            edges.push_back({edge.source, edge.target, {}});
-        }
-
-        if (edge.backward)
-        {
-            edges.push_back({edge.target, edge.source, {}});
-        }
-    }
-
-    // connect forward and backward nodes of each edge
-    for (const auto& node : input_nodes)
-    {
-        if (node.reverse_edge_based_node_id != SPECIAL_NODEID)
-        {
-            edges.push_back({node.forward_edge_based_node_id, node.reverse_edge_based_node_id, {}});
-            edges.push_back({node.reverse_edge_based_node_id, node.forward_edge_based_node_id, {}});
-        }
-    }
-
-    tbb::parallel_sort(edges.begin(), edges.end());
-    auto new_end = std::unique(edges.begin(), edges.end());
-    edges.resize(new_end - edges.begin());
-
-    auto uncontractor_graph = std::make_shared<UncontractedGraph>(max_edge_id+1, edges);
-
-    TarjanSCC<UncontractedGraph> component_search(std::const_pointer_cast<const UncontractedGraph>(uncontractor_graph));
-    component_search.run();
-
-    for (auto& node : input_nodes)
-    {
-        auto forward_component = component_search.get_component_id(node.forward_edge_based_node_id);
-        BOOST_ASSERT(node.reverse_edge_based_node_id == SPECIAL_EDGEID ||
-                    forward_component == component_search.get_component_id(node.reverse_edge_based_node_id));
-
-        const unsigned component_size = component_search.get_component_size(forward_component);
-        const bool is_tiny_component = component_size < 1000;
-        node.component_id = is_tiny_component ? (1 + forward_component) : 0;
-    }
-}
-
-=======
 std::size_t Prepare::LoadEdgeExpandedGraph(
         std::string const & edge_based_graph_filename, 
         unsigned & edges_crc32, 
@@ -277,7 +146,6 @@
 }
 
 
->>>>>>> efa3a0ab
 std::size_t Prepare::WriteContractedGraph(unsigned max_node_id,
                                           const unsigned edges_crc32,
                                           std::unique_ptr<DeallocatingVector<QueryEdge>> contracted_edge_list)
@@ -388,250 +256,6 @@
     return number_of_used_edges;
 }
 
-<<<<<<< HEAD
-unsigned Prepare::CalculateEdgeChecksum(std::unique_ptr<std::vector<EdgeBasedNode>> node_based_edge_list)
-{
-    RangebasedCRC32 crc32;
-    if (crc32.using_hardware())
-    {
-        SimpleLogger().Write() << "using hardware based CRC32 computation";
-    }
-    else
-    {
-        SimpleLogger().Write() << "using software based CRC32 computation";
-    }
-
-    const unsigned crc32_value = crc32(*node_based_edge_list);
-    SimpleLogger().Write() << "CRC32: " << crc32_value;
-
-    return crc32_value;
-}
-
-/**
-    \brief Setups scripting environment (lua-scripting)
-    Also initializes speed profile.
-*/
-void Prepare::SetupScriptingEnvironment(
-    lua_State *lua_state, SpeedProfileProperties &speed_profile)
-{
-    // open utility libraries string library;
-    luaL_openlibs(lua_state);
-
-    // adjust lua load path
-    luaAddScriptFolderToLoadPath(lua_state, config.profile_path.string().c_str());
-
-    // Now call our function in a lua script
-    if (0 != luaL_dofile(lua_state, config.profile_path.string().c_str()))
-    {
-        std::stringstream msg;
-        msg << lua_tostring(lua_state, -1) << " occured in scripting block";
-        throw osrm::exception(msg.str());
-    }
-
-    if (0 != luaL_dostring(lua_state, "return traffic_signal_penalty\n"))
-    {
-        std::stringstream msg;
-        msg << lua_tostring(lua_state, -1) << " occured in scripting block";
-        throw osrm::exception(msg.str());
-    }
-    speed_profile.traffic_signal_penalty = 10 * lua_tointeger(lua_state, -1);
-    SimpleLogger().Write(logDEBUG)
-        << "traffic_signal_penalty: " << speed_profile.traffic_signal_penalty;
-
-    if (0 != luaL_dostring(lua_state, "return u_turn_penalty\n"))
-    {
-        std::stringstream msg;
-        msg << lua_tostring(lua_state, -1) << " occured in scripting block";
-        throw osrm::exception(msg.str());
-    }
-
-    speed_profile.u_turn_penalty = 10 * lua_tointeger(lua_state, -1);
-    speed_profile.has_turn_penalty_function = lua_function_exists(lua_state, "turn_function");
-    speed_profile.has_traffic_segment_function = lua_function_exists(lua_state, "traffic_segment_function");
-}
-
-/**
-  \brief Build load restrictions from .restriction file
-  */
-std::shared_ptr<RestrictionMap> Prepare::LoadRestrictionMap()
-{
-    boost::filesystem::ifstream input_stream(config.restrictions_path, std::ios::in | std::ios::binary);
-
-    std::vector<TurnRestriction> restriction_list;
-    loadRestrictionsFromFile(input_stream, restriction_list);
-
-    SimpleLogger().Write() << " - " << restriction_list.size() << " restrictions.";
-
-    return std::make_shared<RestrictionMap>(restriction_list);
-}
-
-/**
-  \brief Load node based graph from .osrm file
-  */
-std::shared_ptr<NodeBasedDynamicGraph>
-Prepare::LoadNodeBasedGraph(std::unordered_set<NodeID> &barrier_nodes,
-                            std::unordered_set<NodeID> &traffic_lights,
-                            std::vector<QueryNode>& internal_to_external_node_map)
-{
-    std::vector<NodeBasedEdge> edge_list;
-
-    boost::filesystem::ifstream input_stream(config.osrm_input_path, std::ios::in | std::ios::binary);
-
-    std::vector<NodeID> barrier_list;
-    std::vector<NodeID> traffic_light_list;
-    NodeID number_of_node_based_nodes = loadNodesFromFile(input_stream,
-                                            barrier_list, traffic_light_list,
-                                            internal_to_external_node_map);
-
-    SimpleLogger().Write() << " - " << barrier_list.size() << " bollard nodes, "
-                           << traffic_light_list.size() << " traffic lights";
-
-    // insert into unordered sets for fast lookup
-    barrier_nodes.insert(barrier_list.begin(), barrier_list.end());
-    traffic_lights.insert(traffic_light_list.begin(), traffic_light_list.end());
-
-    barrier_list.clear();
-    barrier_list.shrink_to_fit();
-    traffic_light_list.clear();
-    traffic_light_list.shrink_to_fit();
-
-    loadEdgesFromFile(input_stream, edge_list);
-
-    if (edge_list.empty())
-    {
-        SimpleLogger().Write(logWARNING) << "The input data is empty, exiting.";
-        return std::shared_ptr<NodeBasedDynamicGraph>();
-    }
-
-    return NodeBasedDynamicGraphFromEdges(number_of_node_based_nodes, edge_list);
-}
-
-
-/*************************************************************
- * Updates the turn graph with new weights based on a traffic
- * identifier lookup.
- * If updated speed data is available, it gets the length of the original
- * and calculates the new travel time (weight).
- *
- * We only update edges that originally had types of
- *       InternalExtractorEdge::WeightType::SPEED.
- * for other types, the original_length will be set to INVALID_LENGTH, and
- * we'll skip those.
- *
- * This updates the array in-place (in memory).
- */
-void
-Prepare::UpdateEdgesWithTrafficData(DeallocatingVector<EdgeBasedEdge> &edge_based_edge_list,
-                                    lua_State *lua,
-                                    const SpeedProfileProperties& speed_profile)
-{
-    if (!speed_profile.has_traffic_segment_function)
-    {
-        SimpleLogger().Write() << "  No traffic_segment_function found in the lua profile";
-        return;
-    }
-
-    // TODO: this should be turned into a function, having this code inline is a bit of a smell
-    // Load up the names table so that we can lookup the original traffic_segment_code values
-    // to pass to Lua
-    //
-    // This is copied from server/data_structures/internal_data_facade.cpp, it would be nice
-    // to reuse that code, but the code isn't decoupled enough to integrate here.
-    SimpleLogger().Write() << "  Loading names for traffic lookup";
-    ShM<char, false>::vector m_names_char_list;
-    RangeTable<16, false> m_name_table;
-    boost::filesystem::ifstream name_stream(config.names_path, std::ios::binary);
-    name_stream >> m_name_table;
-    unsigned number_of_chars = 0;
-    name_stream.read((char *)&number_of_chars, sizeof(unsigned));
-    m_names_char_list.resize(number_of_chars + 1); //+1 gives sentinel element
-    name_stream.read((char *)&m_names_char_list[0], number_of_chars * sizeof(char));
-    name_stream.close();
-
-    auto name_lookup_lambda = [&m_name_table, &m_names_char_list](TrafficSegmentID &traffic_segment_id) 
-    {
-        if (std::numeric_limits<unsigned>::max() == traffic_segment_id)
-        {
-            return std::string("");
-        }
-        auto range = m_name_table.GetRange(traffic_segment_id);
-
-        std::string result;
-        result.reserve(range.size());
-        if (range.begin() != range.end())
-        {
-            result.resize(range.back() - range.front() + 1);
-            std::copy(m_names_char_list.begin() + range.front(),
-                      m_names_char_list.begin() + range.back() + 1, result.begin());
-        }
-        return result;
-    };
-
-    SimpleLogger().Write() << "  Iterating over edges";
-
-    unsigned long updated_count = 0;
-    for (auto & edge : edge_based_edge_list) 
-    {
-        if (edge.traffic_segment_id != INVALID_TRAFFIC_SEGMENT && edge.original_length != INVALID_LENGTH)
-        {
-            const std::string traffic_segment_code(name_lookup_lambda(edge.traffic_segment_id));
-            // TODO: get original traffic_segment_code here from the edge.
-            SimpleLogger().Write() << "  Looking up " << traffic_segment_code;
-            const double new_speed = luabind::call_function<double>(lua, "traffic_segment_function", traffic_segment_code);
-            if (new_speed >= 0)
-            {
-                SimpleLogger().Write() << "  New speed is " << new_speed;
-                edge.weight = (edge.original_length * 10.) / (new_speed / 3.6) + edge.added_penalties;
-                ++updated_count;
-            }
-        }
-    }
-    SimpleLogger().Write() << "  Updated " << updated_count << " of " << edge_based_edge_list.size() << " edge-based-edges with traffic data";
-}
-/**
- \brief Building an edge-expanded graph from node-based input and turn restrictions
-*/
-std::pair<std::size_t, std::size_t>
-Prepare::BuildEdgeExpandedGraph(std::vector<QueryNode> &internal_to_external_node_map,
-                                std::vector<EdgeBasedNode> &node_based_edge_list,
-                                DeallocatingVector<EdgeBasedEdge> &edge_based_edge_list,
-                                lua_State *lua_state,
-                                const SpeedProfileProperties& speed_profile
-                                )
-{
-    std::unordered_set<NodeID> barrier_nodes;
-    std::unordered_set<NodeID> traffic_lights;
-
-    auto restriction_map = LoadRestrictionMap();
-    auto node_based_graph = LoadNodeBasedGraph(barrier_nodes, traffic_lights, internal_to_external_node_map);
-
-
-    CompressedEdgeContainer compressed_edge_container;
-    GraphCompressor graph_compressor(speed_profile);
-    graph_compressor.Compress(barrier_nodes, traffic_lights, *restriction_map, *node_based_graph, compressed_edge_container);
-
-    EdgeBasedGraphFactory edge_based_graph_factory(node_based_graph,
-                                                   compressed_edge_container,
-                                                   barrier_nodes,
-                                                   traffic_lights,
-                                                   std::const_pointer_cast<RestrictionMap const>(restriction_map),
-                                                   internal_to_external_node_map,
-                                                   speed_profile);
-
-    compressed_edge_container.SerializeInternalVector(config.geometry_output_path);
-
-    edge_based_graph_factory.Run(config.edge_output_path, lua_state);
-
-    edge_based_graph_factory.GetEdgeBasedEdges(edge_based_edge_list);
-    edge_based_graph_factory.GetEdgeBasedNodes(node_based_edge_list);
-    auto max_edge_id = edge_based_graph_factory.GetHighestEdgeID();
-
-    const std::size_t number_of_node_based_nodes = node_based_graph->GetNumberOfNodes();
-    return std::make_pair(number_of_node_based_nodes, max_edge_id);
-}
-=======
->>>>>>> efa3a0ab
-
 /**
  \brief Build contracted graph.
  */
