--- conflicted
+++ resolved
@@ -194,8 +194,6 @@
     return max_edge_id;
 }
 
-<<<<<<< HEAD
-=======
 void Prepare::WriteCoreNodeMarker(std::vector<bool>&& in_is_core_node) const
 {
     std::vector<bool> is_core_node(in_is_core_node);
@@ -210,7 +208,6 @@
     core_marker_output_stream.write((char *)&size, sizeof(unsigned));
     core_marker_output_stream.write((char *)unpacked_bool_flags.data(), sizeof(char)*unpacked_bool_flags.size());
 }
->>>>>>> 0a53dccd
 
 std::size_t Prepare::WriteContractedGraph(unsigned max_node_id,
                                           const unsigned edges_crc32,
