--- conflicted
+++ resolved
@@ -69,28 +69,10 @@
     std::size_t WriteContractedGraph(unsigned number_of_edge_based_nodes,
                                      unsigned edges_crc32,
                                      std::unique_ptr<DeallocatingVector<QueryEdge>> contracted_edge_list);
-<<<<<<< HEAD
-    std::shared_ptr<RestrictionMap> LoadRestrictionMap();
-    std::shared_ptr<NodeBasedDynamicGraph>
-    LoadNodeBasedGraph(std::unordered_set<NodeID> &barrier_nodes,
-                       std::unordered_set<NodeID> &traffic_lights,
-                       std::vector<QueryNode>& internal_to_external_node_map);
-    std::pair<std::size_t, std::size_t>
-    BuildEdgeExpandedGraph(std::vector<QueryNode> &internal_to_external_node_map,
-                           std::vector<EdgeBasedNode> &node_based_edge_list,
-                           DeallocatingVector<EdgeBasedEdge> &edge_based_edge_list,
-                           lua_State *lua_state,
-                           const SpeedProfileProperties& speed_profile);
-    void WriteNodeMapping(std::unique_ptr<std::vector<QueryNode>> internal_to_external_node_map);
-    void FindComponents(unsigned max_edge_id, const DeallocatingVector<EdgeBasedEdge>& edges, std::vector<EdgeBasedNode>& nodes) const;
-    void BuildRTree(const std::vector<EdgeBasedNode> &node_based_edge_list,
-                    const std::vector<QueryNode> &internal_to_external_node_map);
     void UpdateEdgesWithTrafficData(DeallocatingVector<EdgeBasedEdge> &edge_based_edge_list,
                                     lua_State *lua_state,
                                     const SpeedProfileProperties& speed_profile);
 
-=======
->>>>>>> efa3a0ab
   private:
     ContractorConfig config;
     std::size_t LoadEdgeExpandedGraph(
