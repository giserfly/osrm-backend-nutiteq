/*

Copyright (c) 2015, Project OSRM contributors
All rights reserved.

Redistribution and use in source and binary forms, with or without modification,
are permitted provided that the following conditions are met:

Redistributions of source code must retain the above copyright notice, this list
of conditions and the following disclaimer.
Redistributions in binary form must reproduce the above copyright notice, this
list of conditions and the following disclaimer in the documentation and/or
other materials provided with the distribution.

THIS SOFTWARE IS PROVIDED BY THE COPYRIGHT HOLDERS AND CONTRIBUTORS "AS IS" AND
ANY EXPRESS OR IMPLIED WARRANTIES, INCLUDING, BUT NOT LIMITED TO, THE IMPLIED
WARRANTIES OF MERCHANTABILITY AND FITNESS FOR A PARTICULAR PURPOSE ARE
DISCLAIMED. IN NO EVENT SHALL THE COPYRIGHT HOLDER OR CONTRIBUTORS BE LIABLE FOR
ANY DIRECT, INDIRECT, INCIDENTAL, SPECIAL, EXEMPLARY, OR CONSEQUENTIAL DAMAGES
(INCLUDING, BUT NOT LIMITED TO, PROCUREMENT OF SUBSTITUTE GOODS OR SERVICES;
LOSS OF USE, DATA, OR PROFITS; OR BUSINESS INTERRUPTION) HOWEVER CAUSED AND ON
ANY THEORY OF LIABILITY, WHETHER IN CONTRACT, STRICT LIABILITY, OR TORT
(INCLUDING NEGLIGENCE OR OTHERWISE) ARISING IN ANY WAY OUT OF THE USE OF THIS
SOFTWARE, EVEN IF ADVISED OF THE POSSIBILITY OF SUCH DAMAGE.

*/

#ifndef SHARED_DATA_TYPE_HPP
#define SHARED_DATA_TYPE_HPP

#include "../../util/osrm_exception.hpp"
#include "../../util/simple_logger.hpp"

#include <cstdint>

#include <array>

namespace
{
// Added at the start and end of each block as sanity check
static const char CANARY[] = "OSRM";
}

struct SharedDataLayout
{
    enum BlockID
    {
        NAME_OFFSETS = 0,
        NAME_BLOCKS,
        NAME_CHAR_LIST,
        NAME_ID_LIST,
        VIA_NODE_LIST,
        GRAPH_NODE_LIST,
        GRAPH_EDGE_LIST,
        COORDINATE_LIST,
        TURN_INSTRUCTION,
        TRAVEL_MODE,
        R_SEARCH_TREE,
        GEOMETRIES_INDEX,
        GEOMETRIES_LIST,
        GEOMETRIES_INDICATORS,
        HSGR_CHECKSUM,
        TIMESTAMP,
        FILE_INDEX_PATH,
<<<<<<< HEAD
        TRAFFIC_SEGMENT_ID_LIST,
        NUM_BLOCKS,
=======
        CORE_MARKER,
        NUM_BLOCKS
>>>>>>> 0a53dccd
    };

    std::array<uint64_t, NUM_BLOCKS> num_entries;
    std::array<uint64_t, NUM_BLOCKS> entry_size;

    SharedDataLayout() : num_entries(), entry_size() {}

    void PrintInformation() const
    {
<<<<<<< HEAD
        SimpleLogger().Write(logDEBUG) << "-";
        SimpleLogger().Write(logDEBUG)
            << "name_offsets_size:          " << num_entries[NAME_OFFSETS];
        SimpleLogger().Write(logDEBUG)
            << "name_blocks_size:           " << num_entries[NAME_BLOCKS];
        SimpleLogger().Write(logDEBUG)
            << "name_char_list_size:        " << num_entries[NAME_CHAR_LIST];
        SimpleLogger().Write(logDEBUG)
            << "name_id_list_size:          " << num_entries[NAME_ID_LIST];
        SimpleLogger().Write(logDEBUG)
            << "via_node_list_size:         " << num_entries[VIA_NODE_LIST];
        SimpleLogger().Write(logDEBUG)
            << "graph_node_list_size:       " << num_entries[GRAPH_NODE_LIST];
        SimpleLogger().Write(logDEBUG)
            << "graph_edge_list_size:       " << num_entries[GRAPH_EDGE_LIST];
        SimpleLogger().Write(logDEBUG) << "timestamp_length:           " << num_entries[TIMESTAMP];
        SimpleLogger().Write(logDEBUG)
            << "coordinate_list_size:       " << num_entries[COORDINATE_LIST];
        SimpleLogger().Write(logDEBUG)
            << "turn_instruction_list_size: " << num_entries[TURN_INSTRUCTION];
        SimpleLogger().Write(logDEBUG)
            << "travel_mode_list_size:      " << num_entries[TRAVEL_MODE];
        SimpleLogger().Write(logDEBUG)
            << "r_search_tree_size:         " << num_entries[R_SEARCH_TREE];
        SimpleLogger().Write(logDEBUG)
            << "geometries_indicators:      " << num_entries[GEOMETRIES_INDICATORS] << "/"
            << ((num_entries[GEOMETRIES_INDICATORS] / 8) + 1);
        SimpleLogger().Write(logDEBUG)
            << "geometries_index_list_size: " << num_entries[GEOMETRIES_INDEX];
        SimpleLogger().Write(logDEBUG)
            << "geometries_list_size:       " << num_entries[GEOMETRIES_LIST];
        SimpleLogger().Write(logDEBUG)
            << "sizeof(checksum):           " << entry_size[HSGR_CHECKSUM];
        SimpleLogger().Write(logDEBUG)
            << "traffic_segment_id_list_size: " << num_entries[TRAFFIC_SEGMENT_ID_LIST];

=======
>>>>>>> 0a53dccd
        SimpleLogger().Write(logDEBUG) << "NAME_OFFSETS         "
                                       << ": " << GetBlockSize(NAME_OFFSETS);
        SimpleLogger().Write(logDEBUG) << "NAME_BLOCKS          "
                                       << ": " << GetBlockSize(NAME_BLOCKS);
        SimpleLogger().Write(logDEBUG) << "NAME_CHAR_LIST       "
                                       << ": " << GetBlockSize(NAME_CHAR_LIST);
        SimpleLogger().Write(logDEBUG) << "NAME_ID_LIST         "
                                       << ": " << GetBlockSize(NAME_ID_LIST);
        SimpleLogger().Write(logDEBUG) << "VIA_NODE_LIST        "
                                       << ": " << GetBlockSize(VIA_NODE_LIST);
        SimpleLogger().Write(logDEBUG) << "GRAPH_NODE_LIST      "
                                       << ": " << GetBlockSize(GRAPH_NODE_LIST);
        SimpleLogger().Write(logDEBUG) << "GRAPH_EDGE_LIST      "
                                       << ": " << GetBlockSize(GRAPH_EDGE_LIST);
        SimpleLogger().Write(logDEBUG) << "COORDINATE_LIST      "
                                       << ": " << GetBlockSize(COORDINATE_LIST);
        SimpleLogger().Write(logDEBUG) << "TURN_INSTRUCTION     "
                                       << ": " << GetBlockSize(TURN_INSTRUCTION);
        SimpleLogger().Write(logDEBUG) << "TRAVEL_MODE          "
                                       << ": " << GetBlockSize(TRAVEL_MODE);
        SimpleLogger().Write(logDEBUG) << "R_SEARCH_TREE        "
                                       << ": " << GetBlockSize(R_SEARCH_TREE);
        SimpleLogger().Write(logDEBUG) << "GEOMETRIES_INDEX     "
                                       << ": " << GetBlockSize(GEOMETRIES_INDEX);
        SimpleLogger().Write(logDEBUG) << "GEOMETRIES_LIST      "
                                       << ": " << GetBlockSize(GEOMETRIES_LIST);
        SimpleLogger().Write(logDEBUG) << "GEOMETRIES_INDICATORS"
                                       << ": " << GetBlockSize(GEOMETRIES_INDICATORS);
        SimpleLogger().Write(logDEBUG) << "HSGR_CHECKSUM        "
                                       << ": " << GetBlockSize(HSGR_CHECKSUM);
        SimpleLogger().Write(logDEBUG) << "TIMESTAMP            "
                                       << ": " << GetBlockSize(TIMESTAMP);
        SimpleLogger().Write(logDEBUG) << "FILE_INDEX_PATH      "
                                       << ": " << GetBlockSize(FILE_INDEX_PATH);
<<<<<<< HEAD
        SimpleLogger().Write(logDEBUG) << "TRAFFIC_SEGMENT_ID_LIST         "
                                       << ": " << GetBlockSize(TRAFFIC_SEGMENT_ID_LIST);
=======
        SimpleLogger().Write(logDEBUG) << "CORE_MARKER          "
                                       << ": " << GetBlockSize(CORE_MARKER);
>>>>>>> 0a53dccd
    }

    template <typename T> inline void SetBlockSize(BlockID bid, uint64_t entries)
    {
        num_entries[bid] = entries;
        entry_size[bid] = sizeof(T);
    }

    inline uint64_t GetBlockSize(BlockID bid) const
    {
        // special bit encoding
        if (bid == GEOMETRIES_INDICATORS || bid == CORE_MARKER)
        {
            return (num_entries[bid] / 32 + 1) *
                   entry_size[bid];
        }

        return num_entries[bid] * entry_size[bid];
    }

    inline uint64_t GetSizeOfLayout() const
    {
        return GetBlockOffset(NUM_BLOCKS) + NUM_BLOCKS * 2 * sizeof(CANARY);
    }

    inline uint64_t GetBlockOffset(BlockID bid) const
    {
        uint64_t result = sizeof(CANARY);
        for (auto i = 0; i < bid; i++)
        {
            result += GetBlockSize((BlockID)i) + 2 * sizeof(CANARY);
        }
        return result;
    }

    template <typename T, bool WRITE_CANARY = false>
    inline T *GetBlockPtr(char *shared_memory, BlockID bid)
    {
        T *ptr = (T *)(shared_memory + GetBlockOffset(bid));
        if (WRITE_CANARY)
        {
            char *start_canary_ptr = shared_memory + GetBlockOffset(bid) - sizeof(CANARY);
            char *end_canary_ptr = shared_memory + GetBlockOffset(bid) + GetBlockSize(bid);
            std::copy(CANARY, CANARY + sizeof(CANARY), start_canary_ptr);
            std::copy(CANARY, CANARY + sizeof(CANARY), end_canary_ptr);
        }
        else
        {
            char *start_canary_ptr = shared_memory + GetBlockOffset(bid) - sizeof(CANARY);
            char *end_canary_ptr = shared_memory + GetBlockOffset(bid) + GetBlockSize(bid);
            bool start_canary_alive = std::equal(CANARY, CANARY + sizeof(CANARY), start_canary_ptr);
            bool end_canary_alive = std::equal(CANARY, CANARY + sizeof(CANARY), end_canary_ptr);
            if (!start_canary_alive)
            {
                throw osrm::exception("Start canary of block corrupted." + std::to_string(bid));
            }
            if (!end_canary_alive)
            {
                throw osrm::exception("End canary of block corrupted." + std::to_string(bid));
            }
        }

        return ptr;
    }
};

enum SharedDataType
{
    CURRENT_REGIONS,
    LAYOUT_1,
    DATA_1,
    LAYOUT_2,
    DATA_2,
    LAYOUT_NONE,
    DATA_NONE
};

struct SharedDataTimestamp
{
    SharedDataType layout;
    SharedDataType data;
    unsigned timestamp;
};

#endif /* SHARED_DATA_TYPE_HPP */<|MERGE_RESOLUTION|>--- conflicted
+++ resolved
@@ -62,13 +62,11 @@
         HSGR_CHECKSUM,
         TIMESTAMP,
         FILE_INDEX_PATH,
-<<<<<<< HEAD
         TRAFFIC_SEGMENT_ID_LIST,
+        CORE_MARKER,
+        // Note, this one needs to stay last in this list, it's used
+        // as an end marker.
         NUM_BLOCKS,
-=======
-        CORE_MARKER,
-        NUM_BLOCKS
->>>>>>> 0a53dccd
     };
 
     std::array<uint64_t, NUM_BLOCKS> num_entries;
@@ -78,7 +76,6 @@
 
     void PrintInformation() const
     {
-<<<<<<< HEAD
         SimpleLogger().Write(logDEBUG) << "-";
         SimpleLogger().Write(logDEBUG)
             << "name_offsets_size:          " << num_entries[NAME_OFFSETS];
@@ -115,8 +112,6 @@
         SimpleLogger().Write(logDEBUG)
             << "traffic_segment_id_list_size: " << num_entries[TRAFFIC_SEGMENT_ID_LIST];
 
-=======
->>>>>>> 0a53dccd
         SimpleLogger().Write(logDEBUG) << "NAME_OFFSETS         "
                                        << ": " << GetBlockSize(NAME_OFFSETS);
         SimpleLogger().Write(logDEBUG) << "NAME_BLOCKS          "
@@ -151,13 +146,10 @@
                                        << ": " << GetBlockSize(TIMESTAMP);
         SimpleLogger().Write(logDEBUG) << "FILE_INDEX_PATH      "
                                        << ": " << GetBlockSize(FILE_INDEX_PATH);
-<<<<<<< HEAD
         SimpleLogger().Write(logDEBUG) << "TRAFFIC_SEGMENT_ID_LIST         "
                                        << ": " << GetBlockSize(TRAFFIC_SEGMENT_ID_LIST);
-=======
         SimpleLogger().Write(logDEBUG) << "CORE_MARKER          "
                                        << ": " << GetBlockSize(CORE_MARKER);
->>>>>>> 0a53dccd
     }
 
     template <typename T> inline void SetBlockSize(BlockID bid, uint64_t entries)
